--
-- Data vault for metrics
--
-- Copyright © 2013-2014 Anchor Systems, Pty Ltd and Others
--
-- The code in this file, and the program it is a part of, is
-- made available to you by its authors as open source software:
-- you can redistribute it and/or modify it under the terms of
-- the 3-clause BSD licence.
--

{-# LANGUAGE RankNTypes      #-}
{-# LANGUAGE RecordWildCards #-}
{-# LANGUAGE DoAndIfThenElse #-}
{-# LANGUAGE OverloadedStrings #-}

module Main where

import Control.Concurrent.MVar
import Data.String
<<<<<<< HEAD
=======
import Data.Time
import Data.Word (Word64)
>>>>>>> 873a2f0a
import Options.Applicative
import Pipes
import System.Locale
import System.Log.Logger
import Data.Text (Text)
import qualified Data.Text             as T
import qualified Data.ByteString.Char8 as S
import qualified Data.Attoparsec.Text  as PT
import qualified Data.HashMap.Strict   as HT

import Marquise.Client
import Package (package, version)
import Vaultaire.Types
import Vaultaire.Util
import Vaultaire.Program

--
-- Component line option parsing
--

data Options = Options
  { broker    :: String
  , debug     :: Bool
  , component :: Component }

data Component = 
                 Time
               | Read { origin  :: Origin
                      , address :: Address
                      , start   :: Time
                      , end     :: Time }
               | List { origin :: Origin }
               | Add { origin :: Origin
                     , addr   :: Address
                     , dict   :: [Tag] }
               | Remove  { origin :: Origin
                     , addr   :: Address
                     , dict   :: [Tag] }

type Tag = (Text, Text)

helpfulParser :: ParserInfo Options
helpfulParser = info (helper <*> optionsParser) fullDesc

optionsParser :: Parser Options
optionsParser = Options <$> parseBroker
                        <*> parseDebug
                        <*> parseComponents
  where
    parseBroker = strOption $
           long "broker"
        <> short 'b'
        <> metavar "BROKER"
        <> value "localhost"
        <> showDefault
        <> help "Vaultaire broker hostname or IP address"

    parseDebug = switch $
           long "debug"
        <> short 'd'
        <> help "Output lots of debugging information"

    parseComponents = subparser
       (   parseTimeComponent
        <> parseReadComponent
        <> parseListComponent
        <> parseAddComponent
        <> parseRemoveComponent )

    parseTimeComponent =
        componentHelper "now" (pure Time) "Display the current time"

    parseReadComponent =
        componentHelper "read" readOptionsParser "Read points from a given address and time range"

    parseListComponent =
        componentHelper "list" listOptionsParser "List addresses and metadata in origin"

    parseAddComponent =
        componentHelper "add-source" addOptionsParser "Add some tags to an address"

    parseRemoveComponent =
        componentHelper "remove-source" addOptionsParser "Remove some tags from an address, does nothing if the tags do not exist"

    componentHelper cmd_name parser desc =
        command cmd_name (info (helper <*> parser) (progDesc desc))


parseAddress :: Parser Address
parseAddress = argument (fmap fromString . str) (metavar "ADDRESS")

parseOrigin :: Parser Origin
parseOrigin = argument (fmap mkOrigin . str) (metavar "ORIGIN")
  where
    mkOrigin = Origin . S.pack

parseTags :: Parser [Tag]
parseTags = many $ argument (fmap mkTag . str) (metavar "TAG")
  where
    mkTag x = case PT.parseOnly tag $ T.pack x of
      Left _  -> error "data: invalid tag format"
      Right y -> y
    tag = (,) <$> PT.takeWhile (/= ':')
              <* ":"
              <*> PT.takeWhile (/= ',')

readOptionsParser :: Parser Component
readOptionsParser = Read <$> parseOrigin
                         <*> parseAddress
                         <*> parseStart
                         <*> parseEnd
  where
    parseStart = option $
        long "start"
        <> short 's'
        <> value 0
        <> showDefault
        <> help "Start time in nanoseconds since epoch"

    parseEnd = option $
        long "end"
        <> short 'e'
        <> value maxBound
        <> showDefault
        <> help "End time in nanoseconds since epoch"

listOptionsParser :: Parser Component
listOptionsParser = List <$> parseOrigin

addOptionsParser :: Parser Component
addOptionsParser = Add <$> parseOrigin <*> parseAddress <*> parseTags

removeOptionsParser :: Parser Component
removeOptionsParser = Remove <$> parseOrigin <*> parseAddress <*> parseTags

--
-- Actual tools
--

<<<<<<< HEAD
runReadPoints :: String -> Origin -> Address -> Time -> Time -> IO ()
=======
runPrintDate :: IO ()
runPrintDate = do
    now <- getCurrentTime
    let time = formatTime defaultTimeLocale "%FT%TZ" now
    putStrLn time


runReadPoints :: String -> Origin -> Address -> Word64 -> Word64 -> IO ()
>>>>>>> 873a2f0a
runReadPoints broker origin addr start end = do
    withReaderConnection broker $ \c ->
        runEffect $ for (readSimple addr start end origin c >-> decodeSimple)
                        (lift . print)

runListContents :: String -> Origin -> IO ()
runListContents broker origin = do
    withContentsConnection broker $ \c ->
        runEffect $ for (enumerateOrigin origin c) (lift . print)

runAddTags, runRemoveTags :: String -> Origin -> Address -> [Tag] -> IO ()
runAddTags    = run updateSourceDict
runRemoveTags = run removeSourceDict

run op broker origin addr ts = do
  let dict = case makeSourceDict $ HT.fromList ts of
                  Left e  -> error e
                  Right a -> a
  withContentsConnection broker $ \c ->
        op addr dict origin c

--
-- Main program entry point
--

main :: IO ()
main = do
    Options{..} <- execParser helpfulParser

    let level = if debug
        then Debug
        else Quiet

    quit <- initializeProgram (package ++ "-" ++ version) level

    -- Run selected component.
    debugM "Main.main" "Running command"

    -- Although none of the components are running in the background, we get off
    -- of the main thread so that we can block the main thread on the quit
    -- semaphore, such that a user interrupt will kill the program.

    linkThread $ do
        case component of
            Time ->
                runPrintDate
            Read origin addr start end ->
                runReadPoints broker origin addr start end
            List origin ->
                runListContents broker origin
            Add origin addr tags ->
                runAddTags broker origin addr tags
            Remove  origin addr tags ->
                runRemoveTags broker origin addr tags
        putMVar quit ()

    takeMVar quit
    debugM "Main.main" "End"<|MERGE_RESOLUTION|>--- conflicted
+++ resolved
@@ -18,16 +18,12 @@
 
 import Control.Concurrent.MVar
 import Data.String
-<<<<<<< HEAD
-=======
-import Data.Time
-import Data.Word (Word64)
->>>>>>> 873a2f0a
 import Options.Applicative
 import Pipes
 import System.Locale
 import System.Log.Logger
 import Data.Text (Text)
+import Data.Time
 import qualified Data.Text             as T
 import qualified Data.ByteString.Char8 as S
 import qualified Data.Attoparsec.Text  as PT
@@ -48,8 +44,8 @@
   , debug     :: Bool
   , component :: Component }
 
-data Component = 
-                 Time
+data Component =
+                 TimeComp
                | Read { origin  :: Origin
                       , address :: Address
                       , start   :: Time
@@ -93,7 +89,7 @@
         <> parseRemoveComponent )
 
     parseTimeComponent =
-        componentHelper "now" (pure Time) "Display the current time"
+        componentHelper "now" (pure TimeComp) "Display the current time"
 
     parseReadComponent =
         componentHelper "read" readOptionsParser "Read points from a given address and time range"
@@ -162,9 +158,6 @@
 -- Actual tools
 --
 
-<<<<<<< HEAD
-runReadPoints :: String -> Origin -> Address -> Time -> Time -> IO ()
-=======
 runPrintDate :: IO ()
 runPrintDate = do
     now <- getCurrentTime
@@ -172,8 +165,7 @@
     putStrLn time
 
 
-runReadPoints :: String -> Origin -> Address -> Word64 -> Word64 -> IO ()
->>>>>>> 873a2f0a
+runReadPoints :: String -> Origin -> Address -> Time -> Time -> IO ()
 runReadPoints broker origin addr start end = do
     withReaderConnection broker $ \c ->
         runEffect $ for (readSimple addr start end origin c >-> decodeSimple)
@@ -218,7 +210,7 @@
 
     linkThread $ do
         case component of
-            Time ->
+            TimeComp ->
                 runPrintDate
             Read origin addr start end ->
                 runReadPoints broker origin addr start end
