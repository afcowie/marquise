cabal-version:       >= 1.10
name:                marquise
<<<<<<< HEAD
version:             3.3.1
=======
version:             4.0.0
>>>>>>> f73f4607
synopsis:            Client library for Vaultaire
license:             BSD3
author:              Anchor Engineering <engineering@anchor.com.au>
maintainer:          Anchor Engineering <engineering@anchor.com.au>
copyright:           © 2013-2014 Anchor Systems, Pty Ltd and Others
category:            Other
tested-with:         GHC == 7.8.3
stability:           experimental

build-type:          Custom

source-repository    head
  type:              git
  location:          git@github.com:anchor/marquise.git


library
  hs-source-dirs:    lib
  default-language:  Haskell2010

  exposed-modules:   Marquise.Client,
                     Marquise.Classes,
                     Marquise.Types,
                     Marquise.Server

  other-modules:     Marquise.IO,
                     Marquise.IO.FFI,
                     Marquise.IO.Writer,
                     Marquise.IO.Reader,
                     Marquise.IO.Contents,
                     Marquise.IO.SpoolFile,
                     Marquise.IO.Connection,
                     Marquise.Client.Core

  build-depends:     base >=3 && <5,
                     mtl,
                     transformers,
                     monad-logger,
                     fast-logger,
                     either,
                     errors,
                     transformers-base,
                     monad-control,
                     mmorph,
                     lifted-async,
                     containers,
                     unordered-containers,
                     bytestring >= 0.10.2,
                     text,
                     attoparsec,
                     unix,
                     pipes,
                     pipes-group,
                     pipes-bytestring,
                     pipes-attoparsec >= 0.5,
                     siphash,
                     async,
                     hslogger,
                     hashable,
                     binary,
                     packer,
                     filepath,
                     directory,
                     semigroups,
                     cryptohash,
                     zeromq4-haskell,
                     time,
                     vaultaire-common >= 2.8.3

  ghc-options:       -O2
                     -threaded
                     -Wall
                     -Wwarn
                     -fwarn-tabs

  ghc-prof-options:  -fprof-auto


executable marquised
  hs-source-dirs:    src
  main-is:           MarquiseDaemon.hs
  default-language:  Haskell2010

  build-depends:     base >=3 && <5,
                     bytestring,
                     hslogger,
                     optparse-applicative >= 0.11.0,
                     unix,
                     async,
                     containers,
                     vaultaire-common >= 2.8.3,
                     marquise

  ghc-options:       -O2
                     -threaded
                     -Wall
                     -Wwarn
                     -fwarn-tabs

  ghc-prof-options:  -fprof-auto

executable data
  hs-source-dirs:    src
  main-is:           DataProgram.hs
  default-language:  Haskell2010

  build-depends:     base >=3 && <5,
                     bytestring,
                     hslogger,
                     optparse-applicative >= 0.11.0,
                     unix,
                     pipes,
                     text,
                     attoparsec,
                     unordered-containers,
                     time,
                     old-locale,
                     data-binary-ieee754,
                     packer,
                     vaultaire-common >= 2.8.3,
                     marquise

  ghc-options:       -O2
                     -threaded
                     -Wall
                     -Wwarn
                     -fwarn-tabs

  ghc-prof-options:  -fprof-auto

test-suite           spool-test
  hs-source-dirs:    tests
  main-is:           Spool.hs
  type:              exitcode-stdio-1.0
  default-language:  Haskell2010

  build-depends:     base >=3 && <5,
                     hspec,
                     bytestring,
                     marquise

  ghc-options:       -O2
                     -threaded
                     -Wall
                     -Wwarn
                     -fwarn-tabs<|MERGE_RESOLUTION|>--- conflicted
+++ resolved
@@ -1,10 +1,6 @@
 cabal-version:       >= 1.10
 name:                marquise
-<<<<<<< HEAD
-version:             3.3.1
-=======
 version:             4.0.0
->>>>>>> f73f4607
 synopsis:            Client library for Vaultaire
 license:             BSD3
 author:              Anchor Engineering <engineering@anchor.com.au>
