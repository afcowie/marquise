--- conflicted
+++ resolved
@@ -31,11 +31,7 @@
 import Vaultaire.Types
 
 -- | Convenience type synonym for readers in IO
-<<<<<<< HEAD
 type IOReader a = Address -> TimeStamp -> TimeStamp -> Origin -> SocketState -> Producer' a IO ()
-=======
-type IOReader a = Address -> Time -> Time -> Origin -> SocketState -> Producer' a IO ()
->>>>>>> c5ab852a
 
 -- | Consistent version of enumerateOrigin in IO
 consistentEnumerateOrigin :: Origin
@@ -87,13 +83,8 @@
 -- | Helper function for chunkifyReader
 chunkifyReader' :: IOReader a
                 -> Address
-<<<<<<< HEAD
                 -> [TimeStamp]
                 -> [TimeStamp]
-=======
-                -> [Time]
-                -> [Time]
->>>>>>> c5ab852a
                 -> Origin
                 -> SocketState
                 -> Producer' a IO ()
@@ -109,13 +100,8 @@
 -- | Reads a single 'chunk' handling timeout exceptions
 readChunk :: IOReader a
           -> Address
-<<<<<<< HEAD
           -> TimeStamp
           -> TimeStamp
-=======
-          -> Time
-          -> Time
->>>>>>> c5ab852a
           -> Origin
           -> SocketState
           -> IO [a]
@@ -126,13 +112,8 @@
 -- | Handles a caught timeout exception and attempts to read again
 handleTimeout :: IOReader a
               -> Address
-<<<<<<< HEAD
               -> TimeStamp
               -> TimeStamp
-=======
-              -> Time
-              -> Time
->>>>>>> c5ab852a
               -> Origin
               -> SocketState
               -> MarquiseTimeout
