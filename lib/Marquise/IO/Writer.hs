--
-- Copyright © 2013-2014 Anchor Systems, Pty Ltd and Others
--
-- The code in this file, and the program it is a part of, is
-- made available to you by its authors as open source software:
-- you can redistribute it and/or modify it under the terms of
-- the 3-clause BSD licence.
--

{-# LANGUAGE FlexibleInstances     #-}
{-# LANGUAGE MultiParamTypeClasses #-}
{-# LANGUAGE ScopedTypeVariables   #-}
{-# LANGUAGE TupleSections         #-}
{-# OPTIONS_GHC -fno-warn-orphans #-}
-- Hide warnings for the deprecated ErrorT transformer:
{-# OPTIONS_GHC -fno-warn-warnings-deprecations #-}

module Marquise.IO.Writer
(
) where

import Control.Monad.Error
import Data.ByteString (ByteString)

import Marquise.Classes
import Marquise.IO.Connection
import Marquise.Types
import Vaultaire.Types

instance MarquiseWriterMonad IO where
<<<<<<< HEAD
  transmitBytes broker origin bytes =
    withConnectionT ("tcp://" ++ broker ++ ":5560") $ \c -> do
      ack <- trySend origin bytes c
      case ack of
        OnDisk             -> return ()
        InvalidWriteOrigin -> throwError $ InvalidOrigin origin

-- | Tries to send some data.
--   Deals with @Timeout@ @MarquiseError@s by retrying indefinitely.
--
trySend :: Origin -> ByteString -> SocketState -> Marquise IO WriteResult
trySend origin bytes c = do
    send (PassThrough bytes) origin c
    recv c
=======
    transmitBytes broker origin bytes =
        withConnection ("tcp://" ++ broker ++ ":5560") $ \c -> do
            send (PassThrough bytes) origin c
            result <- recv c
            case result of
                OnDisk -> return ()
                InvalidWriteOrigin -> throw InvalidOrigin
>>>>>>> 29713ebd
<|MERGE_RESOLUTION|>--- conflicted
+++ resolved
@@ -28,27 +28,10 @@
 import Vaultaire.Types
 
 instance MarquiseWriterMonad IO where
-<<<<<<< HEAD
-  transmitBytes broker origin bytes =
-    withConnectionT ("tcp://" ++ broker ++ ":5560") $ \c -> do
-      ack <- trySend origin bytes c
-      case ack of
-        OnDisk             -> return ()
-        InvalidWriteOrigin -> throwError $ InvalidOrigin origin
-
--- | Tries to send some data.
---   Deals with @Timeout@ @MarquiseError@s by retrying indefinitely.
---
-trySend :: Origin -> ByteString -> SocketState -> Marquise IO WriteResult
-trySend origin bytes c = do
-    send (PassThrough bytes) origin c
-    recv c
-=======
     transmitBytes broker origin bytes =
-        withConnection ("tcp://" ++ broker ++ ":5560") $ \c -> do
+        withConnectionT ("tcp://" ++ broker ++ ":5560") $ \c -> do
             send (PassThrough bytes) origin c
             result <- recv c
             case result of
                 OnDisk -> return ()
-                InvalidWriteOrigin -> throw InvalidOrigin
->>>>>>> 29713ebd
+                InvalidWriteOrigin -> throwError $ InvalidOrigin origin